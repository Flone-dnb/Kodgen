--- conflicted
+++ resolved
@@ -50,8 +50,10 @@
 ```
 
 ```cpp
-#include <Parsing/FileParser.h>
-#include <CodeGen/FileGenerator.h>
+#include <Kodgen/Parsing/FileParserFactory.h>
+#include <Kodgen/Parsing/FileParser.h>
+#include <Kodgen/CodeGen/FileGenerator.h>
+#include <Kodgen/CodeGen/FileGenerationUnit.h>
 
 //...
 
@@ -60,12 +62,12 @@
 kodgen::FileGenerationUnit			fileGenerationUnit;
 
 //Setup parsing and generation settings if not done already
-fileParserFactory.parsingSettings.projectIncludeDirectories.emplace("Path/To/Include/Directory");
-
-fileGenerator.settings.outputDirectory = "Path/To/The/Output/Directory";
-fileGenerator.settings.toParseDirectories.emplace("Path/To/A/Directory/To/Parse");
-fileGenerator.settings.ignoredDirectories.emplace("Path/To/A/Directory/To/Ignore");
-fileGenerator.settings.ignoredDirectories.emplace("Path/To/The/Output/Directory"); //Don't parse generated files
+fileParserFactory.parsingSettings.addProjectIncludeDirectory("Path/To/Include/Directory");
+
+fileGenerator.settings.setOutputDirectory("Path/To/The/Output/Directory");
+fileGenerator.settings.addToParseDirectory("Path/To/A/Directory/To/Parse");
+fileGenerator.settings.addIgnoredDirectory("Path/To/A/Directory/To/Ignore");
+fileGenerator.settings.addIgnoredDirectory("Path/To/The/Output/Directory"); //Don't parse generated files
 
 kodgen::FileGenerationResult genResult = fileGenerator.generateFiles(fileParserFactory, fileGenerationUnit, false);
 
@@ -172,14 +174,15 @@
 > **Note:** Logger is shared among all FileParsers and FileGenerationUnits when the generation process is multithreaded, so make sure to synchronize the stream if you want to log safely.
 
 ```cpp
-#pragma once
-
-#include <Misc/ILogger.h>
+//CustomLogger.h
+#pragma once
+
+#include <Kodgen/Misc/ILogger.h>
 
 class CustomLogger : public kodgen::ILogger
 {
     public:
-        virtual void log(std::string const& message, kodgen::ELogSeverity logSeverity) noexcept
+        virtual void log(std::string const& message, kodgen::ILogger::ELogSeverity logSeverity) noexcept
         {
             //Your implementation
         }
@@ -187,8 +190,9 @@
 ```
 
 ```cpp
-#include <Parsing/FileParser.h>
-#include <CodeGen/FileGenerator.h>
+#include <Kodgen/Parsing/FileParserFactory.h>
+#include <Kodgen/Parsing/FileParser.h>
+#include <Kodgen/CodeGen/FileGenerator.h>
 
 #include "CustomLogger.h"
 
@@ -204,7 +208,7 @@
 fileGenerator.logger = &logger;
 ```
 
-Providing a logger instance to the FileParser and the FileGenerator is not mandatory, however it is highly recommended if you want to keep track of what's happening. 
+Providing a logger instance to the FileParserFactory and the FileGenerator is not mandatory, however it is highly recommended if you want to keep track of what's happening. 
 
 ### Properties / PropertyRules
 Properties are used to attach some metadata to a parsed entity. There are 2 kinds of properties:
@@ -230,9 +234,10 @@
 Let's say we want to make a property called "ExampleSimpleProperty" which is valid only when attached to a namespace, a struct or a class. We would write the following:
 
 ```cpp
-#pragma once
-
-#include <Properties/DefaultSimplePropertyRule.h>
+//ExampleSimplePropertyRule.h
+#pragma once
+
+#include <Kodgen/Properties/DefaultSimplePropertyRule.h>
 
 class ExampleSimplePropertyRule : kodgen::DefaultSimplePropertyRule
 {
@@ -272,7 +277,7 @@
 You can still of course override isPropertyGroupValid and isEntityValid if you want to perform additional checks.
 
 #### ComplexPropertyRule
-To make a new valid complex property, we need to inherit from kodgen::ComplexPropertyRule (Properties/ComplexPropertyRule.h). In this new class, we **must** override the isMainPropSyntaxValid method, as well as the isSubPropSyntaxValid method. Both isPropertyGroupValid and isEntityValid return true by default, so it is not necessary to override them if you have no additional checks to perform.
+To make a new valid complex property, we need to inherit from kodgen::ComplexPropertyRule (Kodgen/Properties/ComplexPropertyRule.h). In this new class, we **must** override the isMainPropSyntaxValid method, as well as the isSubPropSyntaxValid method. Both isPropertyGroupValid and isEntityValid return true by default, so it is not necessary to override them if you have no additional checks to perform.
 
 The framework already provides some ComplexPropertyRule implementations which do most of the work for you.
 
@@ -284,9 +289,10 @@
 Let's say we want to make a property called "ExampleComplexProperty" which is valid only when attached to a method, and which has no subproperty constraints. We would write the following:
 
 ```cpp
-#pragma once
-
-#include <Properties/DefaultComplexPropertyRule.h>
+//ExampleComplexPropertyRule.h
+#pragma once
+
+#include <Kodgen/Properties/DefaultComplexPropertyRule.h>
 
 class ExampleComplexPropertyRule : kodgen::DefaultComplexPropertyRule
 {
@@ -337,9 +343,10 @@
 A FixedComplexPropertyRule is a [DefaultComplexPropertyRule](#defaultcomplexpropertyrule) which is designed to accept a fixed number of typed subproperties. Supported types are int32, uint32, float and string. All type checks are already implemented, so it is really easy to create typed complex properties on top of that. Let's say we want to create a Range property which takes 2 floats (min and max) as subproperties, we could write:
 
 ```cpp
-#pragma once
-
-#include <Properties/FixedComplexPropertyRule.h>
+//RangePropertyRule.h
+#pragma once
+
+#include <Kodgen/Properties/FixedComplexPropertyRule.h>
 
 class RangePropertyRule : public kodgen::FixedComplexPropertyRule
 {
@@ -352,9 +359,9 @@
 ```
 
 ```cpp
-#include "Properties/RangePropertyRule.h"
-
-#include <InfoStructures/FieldInfo.h>
+#include "RangePropertyRule.h"
+
+#include <Kodgen/InfoStructures/FieldInfo.h>
 
 RangePropertyRule::RangePropertyRule() noexcept:
     kodgen::FixedComplexPropertyRule("Range",
@@ -463,7 +470,7 @@
 ```cpp
 #pragma once
 
-#include <CodeGen/GeneratedCodeTemplate.h>
+#include <Kodgen/CodeGen/GeneratedCodeTemplate.h>
 
 class ExampleGeneratedCodeTemplate : public kodgen::GeneratedCodeTemplate
 {
@@ -516,7 +523,7 @@
 #include "ExampleSimplePropertyRule.h"
 #include "ExampleComplexPropertyRule.h"
 
-class ExampleFileParserFactory : public kodgen::FileParserFactory<FileParser>
+class ExampleFileParserFactory : public kodgen::FileParserFactory<ExampleFileParser>
 {
     private:
         ExampleSimplePropertyRule _simplePropertyRule;
@@ -531,7 +538,7 @@
 #include "ExampleFileParserFactory.h"
 
 ExampleFileParserFactory::ExampleFileParserFactory() noexcept:
-    kodgen::FileParserFactory<FileParser>()
+    kodgen::FileParserFactory<ExampleFileParser>()
 {
     //We abort parsing if we encounter a single error during parsing
     parsingSettings.shouldAbortParsingOnFirstError = true;
@@ -569,13 +576,13 @@
 FileParser settings can also be loaded at runtime from a .toml file. A template of this toml file with all editable settings will be available in the repository. It looks like this:
 
 ```ini
-[FileParserSettings]
+[FileParsingSettings]
 shouldAbortParsingOnFirstError = true
 shouldParseAllEntities = false
 
 projectIncludeDirectories = [ '''Path/To/Include/Directory''' ]
 
-[FileParserSettings.Properties]
+[FileParsingSettings.Properties]
 propertySeparator = ","
 subPropertySeparator = ","
 subPropertyStartEncloser = "("
@@ -619,6 +626,7 @@
 The file generator contains a bunch of settings used during file generation. Default settings can be setup in a child class constructor.
 
 ```cpp
+//ExampleFileGenerator.h
 #pragma once
 
 #include <Kodgen/CodeGen/FileGenerator.h>
@@ -690,16 +698,6 @@
 ### Referenced Settings
 - #1: FileGenerator::outputDirectory
 - #2: FileGenerator::entityMacrosFilename
-<<<<<<< HEAD
-- #3: FileParser::parsingSettings.propertyParsingSettings.namespaceMacroName 
-- #4: FileParser::parsingSettings.propertyParsingSettings.classMacroName 
-- #5: FileParser::parsingSettings.propertyParsingSettings.enumMacroName 
-- #6: FileParser::parsingSettings.propertyParsingSettings.enumValueMacroName
-- #7: FileParser::parsingSettings.propertyParsingSettings.fieldMacroName 
-- #8: FileParser::parsingSettings.propertyParsingSettings.methodMacroName 
-- #9: FileParser::parsingSettings.propertyParsingSettings.structMacroName 
-- #10: FileParser::parsingSettings.shouldParseAllEntities
-=======
 - #3: FileParserFactory::parsingSettings.propertyParsingSettings.namespaceMacroName 
 - #4: FileParserFactory::parsingSettings.propertyParsingSettings.classMacroName 
 - #5: FileParserFactory::parsingSettings.propertyParsingSettings.enumMacroName 
@@ -708,7 +706,6 @@
 - #8: FileParserFactory::parsingSettings.propertyParsingSettings.methodMacroName 
 - #9: FileParserFactory::parsingSettings.propertyParsingSettings.structMacroName 
 - #10: FileParserFactory::parsingSettings.shouldParseAllEntities
->>>>>>> 9707537a
 
 ## Cross-platform compatibility
 This library has been tested and is stable on the following configurations:
