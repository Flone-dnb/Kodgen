#include "Kodgen/InfoStructures/TypeInfo.h"

#include <iostream>
#include <cassert>
#include <algorithm>

#include "Kodgen/Misc/Helpers.h"

using namespace kodgen;

TypeInfo::TypeInfo(CXType cursorType) noexcept:
	sizeInBytes{0}
{
	assert(cursorType.kind != CXTypeKind::CXType_Invalid);

	initialize(cursorType);
}

TypeInfo::TypeInfo(CXCursor cursor) noexcept
{
	initialize(cursor);
}

void TypeInfo::initialize(CXType cursorType) noexcept
{
	CXType	canonicalType = clang_getCanonicalType(cursorType);

	assert(canonicalType.kind != CXTypeKind::CXType_Invalid);

	_fullName			= Helpers::getString(clang_getTypeSpelling(cursorType));
	_canonicalFullName	= Helpers::getString(clang_getTypeSpelling(canonicalType));

	long long size		= clang_Type_getSizeOf(cursorType);

	if (size == CXTypeLayoutError::CXTypeLayoutError_Invalid ||
		size == CXTypeLayoutError::CXTypeLayoutError_Incomplete ||
		size == CXTypeLayoutError::CXTypeLayoutError_Dependent)
	{
		sizeInBytes = 0;
	}
	else
	{
		sizeInBytes = static_cast<size_t>(size);
	}

	//Remove class or struct keyword
	removeForwardDeclaredClassQualifier(_fullName);

	//Fill the descriptors vector
	TypePart*	currTypePart;
	CXType		prevType{ CXTypeKind::CXType_Invalid, { canonicalType.data } };
	CXType		currType		= canonicalType;
	bool		reachedValue	= false;

	while (!reachedValue)
	{
		if (currType.kind == CXTypeKind::CXType_Pointer)
		{
			currTypePart = &typeParts.emplace_back(TypePart{ 0u, ETypeDescriptor::Ptr, 0u });

			prevType = currType;
			currType = clang_getPointeeType(prevType);
		}
		else if (currType.kind == CXTypeKind::CXType_LValueReference)
		{
			currTypePart = &typeParts.emplace_back(TypePart{ 0u, ETypeDescriptor::LRef, 0u });

			prevType = currType;
			currType = clang_getPointeeType(prevType);
		}
		else if (currType.kind == CXTypeKind::CXType_RValueReference)
		{
			currTypePart = &typeParts.emplace_back(TypePart{ 0u, ETypeDescriptor::RRef, 0u });

			prevType = currType;
			currType = clang_getPointeeType(prevType);
		}
		else if (currType.kind == CXTypeKind::CXType_ConstantArray)
		{
			currTypePart = &typeParts.emplace_back(TypePart{ 0u, ETypeDescriptor::CArray, static_cast<uint32>(clang_getArraySize(currType)) });

			prevType = currType;
			currType = clang_getArrayElementType(prevType);
		}
		else	//Should be fundamental / record / enum
		{
			currTypePart	= &typeParts.emplace_back(TypePart{ 0u, ETypeDescriptor::Value, 0u });
			reachedValue	= true;
		}

		TypePart& curr = *currTypePart;

		if (clang_isConstQualifiedType(currType))
			curr.descriptor = curr.descriptor | ETypeDescriptor::Const;
		if (clang_isVolatileQualifiedType(currType))
			curr.descriptor = curr.descriptor | ETypeDescriptor::Volatile;
		if (clang_isRestrictQualifiedType(currType))
			curr.descriptor = curr.descriptor | ETypeDescriptor::Restrict;
	}
}

std::string	TypeInfo::computeClassTemplateFullName(CXCursor cursor) noexcept
{
	std::string result = Helpers::getString(clang_getCursorSpelling(cursor));

	CXCursor last = cursor;
	CXCursor current = clang_getCursorSemanticParent(last);
	while (!clang_equalCursors(last, current) && current.kind != CXCursorKind::CXCursor_TranslationUnit)
	{
		result = Helpers::getString(clang_getCursorSpelling(current)) + "::" + result;

		last = current;
		current = clang_getCursorSemanticParent(current);
	}

	return result;
}

void TypeInfo::fillTemplateParameters(CXCursor cursor) noexcept
{
	if (cursor.kind == CXCursorKind::CXCursor_ClassTemplate || cursor.kind == CXCursorKind::CXCursor_TemplateTemplateParameter)
	{
		clang_visitChildren(cursor, [](CXCursor cursor, CXCursor /* parent */, CXClientData client_data)
		{
			std::vector<TemplateParamInfo>* parameters = reinterpret_cast<std::vector<TemplateParamInfo>*>(client_data);

			switch (cursor.kind)
			{
				case CXCursorKind::CXCursor_TemplateTypeParameter:
					[[fallthrough]];
				case CXCursorKind::CXCursor_NonTypeTemplateParameter:
					[[fallthrough]];
				case CXCursorKind::CXCursor_TemplateTemplateParameter:
					parameters->emplace_back(cursor);
					break;

				default:
					return CXChildVisitResult::CXChildVisit_Break;
			}

			return CXChildVisitResult::CXChildVisit_Continue;
		}, &_templateParameters);
	}
	else
	{
		clang_visitChildren(cursor, [](CXCursor cursor, CXCursor /* parent */, CXClientData client_data)
		{
			std::vector<TemplateParamInfo>* typenames = reinterpret_cast<std::vector<TemplateParamInfo>*>(client_data);

			switch (cursor.kind)
			{
				case CXCursorKind::CXCursor_TypeRef:
					typenames->emplace_back(cursor);
					break;

				default:
					break;
			}

			return CXChildVisitResult::CXChildVisit_Recurse;
		}, &_templateParameters);
	}
}

void TypeInfo::initialize(CXCursor cursor) noexcept
{
	switch (cursor.kind)
	{
		case CXCursorKind::CXCursor_ClassTemplate:
			_fullName = computeClassTemplateFullName(cursor);
			_canonicalFullName = _fullName;	//TODO: Doesn't support canonical result computation for templates for now

			fillTemplateParameters(cursor);
			break;

		case CXCursorKind::CXCursor_TemplateTemplateParameter:
			_fullName = Helpers::getString(clang_getCursorSpelling(cursor));
			_canonicalFullName = _fullName;

			fillTemplateParameters(cursor);
			break;

		case CXCursorKind::CXCursor_TemplateTypeParameter:
			initialize(clang_getCursorType(cursor));
			break;

		default:
			CXType cursorType = clang_getCursorType(cursor);

			assert(cursorType.kind != CXTypeKind::CXType_Invalid);

			//Template type dependant on some type
			if (clang_Type_getSizeOf(cursorType) == CXTypeLayoutError::CXTypeLayoutError_Dependent &&
				isTemplateTypename(Helpers::getString(clang_getTypeSpelling(cursorType))))
			{
				fillTemplateParameters(cursor);
			}

			initialize(cursorType);
			break;
	}
}

void TypeInfo::removeForwardDeclaredClassQualifier(std::string& parsingStr) noexcept
{
	std::string expectedKeyword = parsingStr.substr(0, 7);

	//Check for the struct keyword
	if (expectedKeyword == _structQualifier)
	{
		parsingStr.erase(0, 7);
	}
	else
	{
		//Check for the class keyword
		expectedKeyword.pop_back();

		if (expectedKeyword == _classQualifier)
		{
			parsingStr.erase(0, 6);
		}
	}
}

void TypeInfo::removeNamespacesAndNestedClasses(std::string& typeString) noexcept
{
	size_t	stringStart		= 0;
	uint8	templateLevel;

	//Here comes the actual type result, remove namespace / nested class result
	size_t charIndex;
	while ((charIndex = typeString.find_first_of("<:", stringStart, 2)) != typeString.npos)
	{
		if (typeString.at(charIndex) == ':')	// : implies ::
		{
			typeString.erase(0, charIndex + 2);		// +2 to remove the ::
			stringStart = 0;
		}
		else	//parsingCanonicalStr.at(closingTemplateChar) == '<'
		{
			templateLevel	= 1;
			stringStart		= charIndex + 1;

			while (templateLevel != 0)
			{
				charIndex = typeString.find_first_of("<>", stringStart, 2);

				if (charIndex == typeString.npos)
				{
					assert(false);	//If assert here, means a template type is never closed
				}
				else if (typeString.at(charIndex) == '<')
				{
					templateLevel++;
					stringStart = charIndex + 1;
				}
				else	//parsingCanonicalStr.at(closingTemplateChar) == '>'
				{
					templateLevel--;
					stringStart = charIndex + 1;
				}
			}
		}
	}
}

void TypeInfo::removeTemplateParameters(std::string& typeString) noexcept
{
	size_t closingTemplateChar = typeString.find_last_of(":>");

	if (closingTemplateChar != std::string::npos)
	{
		//If we find a : before a >, means there is no template params on the type
		if (typeString.at(closingTemplateChar) == ':')
		{
			return;
		}

		//Search for the opening <
		size_t openingTemplateChar = typeString.find_last_of('<');
		
		assert(openingTemplateChar < closingTemplateChar); //Assert here means there is no opening < eventhough there is a >

		typeString.erase(openingTemplateChar, closingTemplateChar - openingTemplateChar + 1);
	}
}

bool TypeInfo::removeConstQualifier(std::string& typeString) const noexcept
{
	if (!typeParts.empty() && (typeParts.back().descriptor & ETypeDescriptor::Const))
	{
		size_t charIndex = typeString.rfind(_constQualifier);

		if (charIndex != typeString.npos)
		{
			typeString.erase(charIndex, 5);

			return true;
		}
	}
	
	return false;
}

bool TypeInfo::removeVolatileQualifier(std::string& typeString) const noexcept
{
	if (!typeParts.empty() && (typeParts.back().descriptor & ETypeDescriptor::Volatile))
	{
		size_t charIndex = typeString.rfind(_volatileQualifier);

		if (charIndex != typeString.npos)
		{
			typeString.erase(charIndex, 8);

			return true;
		}
	}

	return false;
}

bool TypeInfo::removeRestrictQualifier(std::string& typeString) const noexcept
{
	if (!typeParts.empty() && (typeParts.back().descriptor & ETypeDescriptor::Restrict))
	{
		size_t charIndex = typeString.rfind(_restrictQualifier);

		if (charIndex != typeString.npos)
		{
			typeString.erase(charIndex, 8);

			return true;
		}
	}

	return false;
}

bool TypeInfo::isTemplateTypename(std::string const& typename_) noexcept
{
	return typename_.find('<') != std::string::npos;
}

std::string TypeInfo::getName(bool removeQualifiers, bool shouldRemoveNamespacesAndNestedClasses, bool shouldRemoveTemplateParameters) const noexcept
{
	std::string result = _fullName;

	if (removeQualifiers)
	{
		removeConstQualifier(result);
		removeVolatileQualifier(result);
		removeRestrictQualifier(result);
	}

	if (shouldRemoveNamespacesAndNestedClasses)
	{
		removeNamespacesAndNestedClasses(result);
	}

	if (shouldRemoveTemplateParameters)
	{
		removeTemplateParameters(result);
	}

	return result;
}

std::string TypeInfo::getCanonicalName(bool removeQualifiers, bool shouldRemoveNamespacesAndNestedClasses) const noexcept
{
	std::string result = _canonicalFullName;

	if (removeQualifiers)
	{
		removeConstQualifier(result);
		removeVolatileQualifier(result);
		removeRestrictQualifier(result);
	}

	if (shouldRemoveNamespacesAndNestedClasses)
	{
		removeNamespacesAndNestedClasses(result);
	}

	return result;
}

std::vector<TemplateParamInfo> const& TypeInfo::getTemplateParameters() const noexcept
{
	return _templateParameters;
}

std::string TypeInfo::computeTemplateSignature(bool useAutoForNonTypeParams) const noexcept
{
	std::string result;

	for (TemplateParamInfo const& templateParam : _templateParameters)
	{
		switch (templateParam.kind)
		{
<<<<<<< HEAD
		case ETemplateParameterKind::TypeTemplateParameter:
			result += "typename";
			break;

		case ETemplateParameterKind::NonTypeTemplateParameter:
			result += useAutoForNonTypeParams ? "auto" : templateParam.type->getName();
			break;

		case ETemplateParameterKind::TemplateTemplateParameter:
			result += "template <" + templateParam.type->computeTemplateSignature(useAutoForNonTypeParams) + "> typename";
			break;

		default:
			result += "RFK_UNDEFINED";
			break;
=======
			case ETemplateParameterKind::TypeTemplateParameter:
				result += "typename";
				break;

			case ETemplateParameterKind::NonTypeTemplateParameter:
				result += useAutoForNonTypeParams ? "auto" : templateParam.type->getName();
				break;

			case ETemplateParameterKind::TemplateTemplateParameter:
				result += "template <" + templateParam.type->computeTemplateSignature(useAutoForNonTypeParams) + "> typename";
				break;

			default:
				result += "RFK_UNDEFINED";
				break;
>>>>>>> a21b6385
		}

		result += ",";
	}

	//Remove last ","
	result.pop_back();

	return result;
}

bool TypeInfo::isTemplateType() const noexcept
{
	return !_templateParameters.empty();
}

std::ostream& kodgen::operator<<(std::ostream& out_stream, TypeInfo const& typeInfo) noexcept
{
	out_stream << typeInfo.getName(false, false);

	return out_stream;
}<|MERGE_RESOLUTION|>--- conflicted
+++ resolved
@@ -397,23 +397,6 @@
 	{
 		switch (templateParam.kind)
 		{
-<<<<<<< HEAD
-		case ETemplateParameterKind::TypeTemplateParameter:
-			result += "typename";
-			break;
-
-		case ETemplateParameterKind::NonTypeTemplateParameter:
-			result += useAutoForNonTypeParams ? "auto" : templateParam.type->getName();
-			break;
-
-		case ETemplateParameterKind::TemplateTemplateParameter:
-			result += "template <" + templateParam.type->computeTemplateSignature(useAutoForNonTypeParams) + "> typename";
-			break;
-
-		default:
-			result += "RFK_UNDEFINED";
-			break;
-=======
 			case ETemplateParameterKind::TypeTemplateParameter:
 				result += "typename";
 				break;
@@ -429,7 +412,6 @@
 			default:
 				result += "RFK_UNDEFINED";
 				break;
->>>>>>> a21b6385
 		}
 
 		result += ",";
