/**
*	Copyright (c) 2020 Julien SOYSOUVANH - All Rights Reserved
*
*	This file is part of the Kodgen library project which is released under the MIT License.
*	See the README.md file for full license details.
*/

template <typename FileParserType, typename CodeGenUnitType, typename CodeGenEnvType>
void FileGenerator::processFilesMultithread(FileParserType& fileParser, CodeGenUnitType& codeGenUnit, CodeGenEnvType& env, std::set<fs::path> const& toProcessFiles, FileGenerationResult& out_genResult, uint32 threadCount) const noexcept
{
	ThreadPool								threadPool(threadCount, ETerminationMode::FinishAll);
	std::vector<std::shared_ptr<TaskBase>>	generationTasks;

	//Reserve enough space for all tasks
	generationTasks.reserve(toProcessFiles.size());

	//Launch all parsing -> generation processes
	for (fs::path const& file : toProcessFiles)
	{
		//Add file to the list of parsed files before starting the task to avoid having to synchronize threads
		out_genResult.parsedFiles.push_back(file);

		auto parsingTask = threadPool.submitTask([&](TaskBase*) -> FileParsingResult
												  {
													 //Copy a parser for this task
													 FileParserType		fileParserCopy = fileParser;
													 FileParsingResult	parsingResult;

													 fileParserCopy.parse(file, parsingResult);

													 return parsingResult;
												  });

		generationTasks.emplace_back(threadPool.submitTask([&](TaskBase* parsingTask) -> FileGenerationResult
									 {
										FileGenerationResult out_generationResult;
										
										//Copy the generation unit model to have a fresh one for this generation unit
										CodeGenUnitType	generationUnit = codeGenUnit;

										//Copy the generation environment
										CodeGenEnvType envCopy = env;

										//Get the result of the parsing task
										FileParsingResult parsingResult = TaskHelper::getDependencyResult<FileParsingResult>(parsingTask, 0u);

										//Generate the file if no errors occured during parsing
										if (parsingResult.errors.empty())
										{
											out_generationResult.completed = generationUnit.generateCode(parsingResult, envCopy);
										}
										
										return out_generationResult;
									 
									 }, { parsingTask }));
	}

	//Merge all generation results together
	for (std::shared_ptr<TaskBase>& generationTask : generationTasks)
	{
		out_genResult.mergeResult(TaskHelper::getResult<FileGenerationResult>(generationTask.get()));
	}
}

template <typename FileParserType, typename CodeGenUnitType, typename CodeGenEnvType>
void FileGenerator::processFilesMonothread(FileParserType& fileParser, CodeGenUnitType& codeGenUnit, CodeGenEnvType& env, std::set<fs::path> const& toProcessFiles, FileGenerationResult& out_genResult) const noexcept
{
	for (fs::path const& file : toProcessFiles)
	{
		FileParsingResult parsingResult;

		out_genResult.parsedFiles.push_back(file);

		//Parse file
		if (fileParser.parse(file, parsingResult))
		{
			//Generate file according to parsing result
			out_genResult.completed &= codeGenUnit.generateCode(parsingResult, env);
		}
	}
}

template <typename FileParserType, typename CodeGenUnitType, typename CodeGenEnvType>
FileGenerationResult FileGenerator::generateFiles(FileParserType& fileParser, CodeGenUnitType& codeGenUnit, CodeGenEnvType&	env, bool forceRegenerateAll, uint32 threadCount) noexcept
{
	//Check FileParser validity
	static_assert(std::is_base_of_v<FileParser, FileParserType>, "fileParser type must be a derived class of kodgen::FileParser.");
	static_assert(std::is_copy_constructible_v<FileParserType>, "The provided file parser must be copy-constructible.");

	//Check CodeGenEnv validity
	static_assert(std::is_base_of_v<CodeGenEnv, CodeGenEnvType>, "env type must be a derived class of kodgen::CodeGenEnv.");
	static_assert(std::is_copy_constructible_v<CodeGenEnvType>, "The provided CodeGenEnv must be copy-constructible");

	//Check FileGenerationUnit validity
	static_assert(std::is_base_of_v<CodeGenUnit, CodeGenUnitType>, "codeGenUnit type must be a derived class of kodgen::CodeGenUnit.");
	static_assert(std::is_copy_constructible_v<CodeGenUnitType>, "The CodeGenUnit you provide must be copy-constructible.");

	FileGenerationResult genResult;
	genResult.completed = true;

	if (!checkGenerationSetup(fileParser, codeGenUnit))
	{
		genResult.completed = false;
	}
	else
	{
		//Start timer here
		auto				start			= std::chrono::high_resolution_clock::now();
		std::set<fs::path>	filesToProcess	= identifyFilesToProcess(codeGenUnit, genResult, forceRegenerateAll);

		//Don't setup anything if there are no files to generate
		if (filesToProcess.size() > 0u)
		{
<<<<<<< HEAD
			//Start timer here
			auto				start			= std::chrono::high_resolution_clock::now();
			std::set<fs::path>	filesToProcess	= identifyFilesToProcess(genResult, forceRegenerateAll);

			//Don't setup anything if there are no files to generate
			if (filesToProcess.size() > 0u)
			{
				//Forward FileGenerator necessary data to the file generation unit
				setupFileGenerationUnit(fileGenerationUnit);

				addNativePropertyRules(fileParserFactory.parsingSettings.propertyParsingSettings);
=======
			//Initialize the parsing settings so that compilation arguments are valid.
			//parsingSettings can't be nullptr since it has been checked in the checkGenerationSetup call.
			fileParser.parsingSettings->init(logger);
>>>>>>> 994496d8

			generateMacrosFile(*fileParser.parsingSettings, codeGenUnit.getSettings()->getOutputDirectory());

			threadCount = getThreadCount(threadCount);

			//At this point thread count can't be 0
			assert(threadCount > 0);

			if (threadCount == 1u)
			{
				processFilesMonothread(fileParser, codeGenUnit, env, filesToProcess, genResult);
			}
			else
			{
				processFilesMultithread(fileParser, codeGenUnit, env, filesToProcess, genResult, threadCount);
			}
		}

		genResult.duration = std::chrono::duration_cast<std::chrono::milliseconds>(std::chrono::high_resolution_clock::now() - start).count() / 1000.0f;
	}
	
	return genResult;
}<|MERGE_RESOLUTION|>--- conflicted
+++ resolved
@@ -111,23 +111,9 @@
 		//Don't setup anything if there are no files to generate
 		if (filesToProcess.size() > 0u)
 		{
-<<<<<<< HEAD
-			//Start timer here
-			auto				start			= std::chrono::high_resolution_clock::now();
-			std::set<fs::path>	filesToProcess	= identifyFilesToProcess(genResult, forceRegenerateAll);
-
-			//Don't setup anything if there are no files to generate
-			if (filesToProcess.size() > 0u)
-			{
-				//Forward FileGenerator necessary data to the file generation unit
-				setupFileGenerationUnit(fileGenerationUnit);
-
-				addNativePropertyRules(fileParserFactory.parsingSettings.propertyParsingSettings);
-=======
 			//Initialize the parsing settings so that compilation arguments are valid.
 			//parsingSettings can't be nullptr since it has been checked in the checkGenerationSetup call.
 			fileParser.parsingSettings->init(logger);
->>>>>>> 994496d8
 
 			generateMacrosFile(*fileParser.parsingSettings, codeGenUnit.getSettings()->getOutputDirectory());
 
